--- conflicted
+++ resolved
@@ -63,10 +63,7 @@
     AccessListItem, BlockV2 as Block, LegacyTransactionMessage, Log, ReceiptV3 as Receipt,
     TransactionAction, TransactionV2 as Transaction,
 };
-<<<<<<< HEAD
-=======
 pub use ferrum_primitives::xcm_primitives::{EthereumXcmTransaction, XcmToEthereum};
->>>>>>> ada91e7e
 pub use fp_rpc::TransactionStatus;
 pub use xcm_primitives::{EnsureProxy, EthereumXcmTransaction, XcmToEthereum};
 
