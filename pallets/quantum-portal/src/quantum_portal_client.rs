--- conflicted
+++ resolved
@@ -145,15 +145,9 @@
             let source_beneficiary = source_beneficiary.clone().to_address().unwrap();
             let token = token.clone().to_address().unwrap();
             let amount = amount.clone().to_uint().unwrap();
-<<<<<<< HEAD
             let fixed_fee = fixed_fee.clone().to_uint().unwrap();
             let method = method[0].clone().to_bytes().unwrap();
             let gas = gas.clone().to_uint().unwrap().as_u64();
-=======
-            let method = method.clone().to_bytes().unwrap();
-            let gas = gas.clone().to_uint().unwrap();
-            let fixed_fee = fixed_fee.clone().to_uint().unwrap();
->>>>>>> 57c362f0
             Ok(QpTransaction {
                 timestamp,
                 remote_contract,
