#![cfg_attr(not(feature = "std"), no_std)]
// `construct_runtime!` does a lot of recursion and requires us to increase the limit to 256.
#![recursion_limit = "256"]

// Make the WASM binary available.
#[cfg(feature = "std")]
include!(concat!(env!("OUT_DIR"), "/wasm_binary.rs"));

pub mod impls;
use crate::currency::*;
mod weights;
pub mod xcm_config;
use codec::Encode;
use cumulus_pallet_parachain_system::RelayNumberStrictlyIncreases;
use ferrum_primitives::currency::deposit;
pub use ferrum_primitives::*;
use fp_rpc::TransactionStatus;
use frame_support::pallet_prelude::TransactionValidityError;
use frame_support::traits::EitherOfDiverse;
use frame_support::traits::EqualPrivilegeOnly;
use frame_support::{
    construct_runtime,
    dispatch::DispatchClass,
    parameter_types,
    traits::{ConstU32, ConstU64, ConstU8, Everything, FindAuthor},
    weights::{ConstantMultiplier, Weight},
    ConsensusEngineId, PalletId,
};
use frame_system::{
    limits::{BlockLength, BlockWeights},
    EnsureRoot,
};
use pallet_balances::NegativeImbalance;
use pallet_ethereum::PostLogContent;
use pallet_ethereum::{Call::transact, Transaction as EthereumTransaction};
use pallet_evm::FeeCalculator;
use pallet_evm::{Account as EVMAccount, EnsureAddressNever, EnsureAddressRoot, Runner};

use sp_api::impl_runtime_apis;
pub use sp_consensus_aura::sr25519::AuthorityId as AuraId;
use sp_core::{
    crypto::{ByteArray, KeyTypeId},
    OpaqueMetadata, H160, H256, U256,
};
use sp_runtime::traits::DispatchInfoOf;
use sp_runtime::traits::PostDispatchInfoOf;
use sp_runtime::{
    create_runtime_str, generic, impl_opaque_keys,
    traits::{BlakeTwo256, Block as BlockT, Dispatchable},
    transaction_validity::{TransactionSource, TransactionValidity},
    ApplyExtrinsicResult,
};
pub use sp_runtime::{MultiAddress, Perbill, Permill};
use sp_std::{marker::PhantomData, prelude::*};
#[cfg(feature = "std")]
use sp_version::NativeVersion;
use sp_version::RuntimeVersion;
use xcm_config::*;
// use xcm_config::{XcmConfig, XcmOriginToTransactDispatchOrigin};

mod precompiles;
use precompiles::FrontierPrecompiles;

#[cfg(any(feature = "std", test))]
pub use sp_runtime::BuildStorage;

// Polkadot imports
use polkadot_runtime_common::{BlockHashCount, SlowAdjustingFeeUpdate};

use weights::{BlockExecutionWeight, ExtrinsicBaseWeight, RocksDbWeight};

// XCM Imports
use xcm::latest::prelude::BodyId;
use xcm_executor::XcmExecutor;

/// Block type as expected by this runtime.
pub type Block = generic::Block<Header, UncheckedExtrinsic>;
/// A Block signed with a Justification
pub type SignedBlock = generic::SignedBlock<Block>;
/// BlockId type as expected by this runtime.
pub type BlockId = generic::BlockId<Block>;
/// The SignedExtension to the basic transaction logic.
pub type SignedExtra = (
    frame_system::CheckNonZeroSender<Runtime>,
    frame_system::CheckSpecVersion<Runtime>,
    frame_system::CheckTxVersion<Runtime>,
    frame_system::CheckGenesis<Runtime>,
    frame_system::CheckEra<Runtime>,
    frame_system::CheckNonce<Runtime>,
    frame_system::CheckWeight<Runtime>,
    pallet_transaction_payment::ChargeTransactionPayment<Runtime>,
);
/// Unchecked extrinsic type as expected by this runtime.
pub type UncheckedExtrinsic =
    fp_self_contained::UncheckedExtrinsic<Address, RuntimeCall, Signature, SignedExtra>;
/// Extrinsic type that has already been checked.
pub type CheckedExtrinsic =
    fp_self_contained::CheckedExtrinsic<AccountId, RuntimeCall, SignedExtra, H160>;
/// The payload being signed in transactions.
pub type SignedPayload = generic::SignedPayload<RuntimeCall, SignedExtra>;
/// Executive: handles dispatch to the various modules.
pub type Executive = frame_executive::Executive<
    Runtime,
    Block,
    frame_system::ChainContext<Runtime>,
    Runtime,
    AllPalletsWithSystem,
>;

impl fp_self_contained::SelfContainedCall for RuntimeCall {
    type SignedInfo = H160;

    fn is_self_contained(&self) -> bool {
        match self {
            RuntimeCall::Ethereum(call) => call.is_self_contained(),
            _ => false,
        }
    }

    fn check_self_contained(&self) -> Option<Result<Self::SignedInfo, TransactionValidityError>> {
        match self {
            RuntimeCall::Ethereum(call) => call.check_self_contained(),
            _ => None,
        }
    }

    fn validate_self_contained(
        &self,
        info: &Self::SignedInfo,
        dispatch_info: &DispatchInfoOf<RuntimeCall>,
        len: usize,
    ) -> Option<TransactionValidity> {
        match self {
            RuntimeCall::Ethereum(call) => call.validate_self_contained(info, dispatch_info, len),
            _ => None,
        }
    }

    fn pre_dispatch_self_contained(
        &self,
        info: &Self::SignedInfo,
        dispatch_info: &DispatchInfoOf<RuntimeCall>,
        len: usize,
    ) -> Option<Result<(), TransactionValidityError>> {
        match self {
            RuntimeCall::Ethereum(call) => {
                call.pre_dispatch_self_contained(info, dispatch_info, len)
            }
            _ => None,
        }
    }

    fn apply_self_contained(
        self,
        info: Self::SignedInfo,
    ) -> Option<sp_runtime::DispatchResultWithInfo<PostDispatchInfoOf<Self>>> {
        match self {
            call @ RuntimeCall::Ethereum(pallet_ethereum::Call::transact { .. }) => {
                Some(call.dispatch(RuntimeOrigin::from(
                    pallet_ethereum::RawOrigin::EthereumTransaction(info),
                )))
            }
            _ => None,
        }
    }
}

/// Opaque types. These are used by the CLI to instantiate machinery that don't need to know
/// the specifics of the runtime. They can then be made to be agnostic over specific formats
/// of data like extrinsics, allowing for them to continue syncing the network through upgrades
/// to even the core data structures.
pub mod opaque {
    use super::*;
    use sp_runtime::{generic, traits::BlakeTwo256};

    pub use sp_runtime::OpaqueExtrinsic as UncheckedExtrinsic;
    /// Opaque block header type.
    pub type Header = generic::Header<BlockNumber, BlakeTwo256>;
    /// Opaque block type.
    pub type Block = generic::Block<Header, UncheckedExtrinsic>;
    /// Opaque block identifier type.
    pub type BlockId = generic::BlockId<Block>;
}

impl_opaque_keys! {
    pub struct SessionKeys {
        pub aura: Aura,
    }
}

#[sp_version::runtime_version]
pub const VERSION: RuntimeVersion = RuntimeVersion {
    spec_name: create_runtime_str!("quantum-portal-network-parachain"),
    impl_name: create_runtime_str!("quantum-portal-network-parachain"),
    authoring_version: 1,
    spec_version: 1,
    impl_version: 0,
    apis: RUNTIME_API_VERSIONS,
    transaction_version: 1,
    state_version: 1,
};

/// The version information used to identify this runtime when compiled natively.
#[cfg(feature = "std")]
pub fn native_version() -> NativeVersion {
    NativeVersion {
        runtime_version: VERSION,
        can_author_with: Default::default(),
    }
}

parameter_types! {
    pub const Version: RuntimeVersion = VERSION;

    // This part is copied from Substrate's `bin/node/runtime/src/lib.rs`.
    //  The `RuntimeBlockLength` and `RuntimeBlockWeights` exist here because the
    // `DeletionWeightLimit` and `DeletionQueueDepth` depend on those to parameterize
    // the lazy contract deletion.
    pub RuntimeBlockLength: BlockLength =
        BlockLength::max_with_normal_ratio(5 * 1024 * 1024, NORMAL_DISPATCH_RATIO);
    pub RuntimeBlockWeights: BlockWeights = BlockWeights::builder()
        .base_block(BlockExecutionWeight::get())
        .for_class(DispatchClass::all(), |weights| {
            weights.base_extrinsic = ExtrinsicBaseWeight::get();
        })
        .for_class(DispatchClass::Normal, |weights| {
            weights.max_total = Some(NORMAL_DISPATCH_RATIO * MAXIMUM_BLOCK_WEIGHT);
        })
        .for_class(DispatchClass::Operational, |weights| {
            weights.max_total = Some(MAXIMUM_BLOCK_WEIGHT);
            // Operational transactions have some extra reserved space, so that they
            // are included even if block reached `MAXIMUM_BLOCK_WEIGHT`.
            weights.reserved = Some(
                MAXIMUM_BLOCK_WEIGHT - NORMAL_DISPATCH_RATIO * MAXIMUM_BLOCK_WEIGHT
            );
        })
        .avg_block_initialization(AVERAGE_ON_INITIALIZE_RATIO)
        .build_or_panic();
    pub const SS58Prefix: u16 = 42;
}

// Configure FRAME pallets to include in runtime.

impl frame_system::Config for Runtime {
    /// The identifier used to distinguish between accounts.
    type AccountId = AccountId;
    /// The aggregated dispatch type that is available for extrinsics.
    type RuntimeCall = RuntimeCall;
    /// The lookup mechanism to get account ID from whatever is passed in dispatchers.
    type Lookup = sp_runtime::traits::IdentityLookup<AccountId>;
    /// The index type for storing how many extrinsics an account has signed.
    type Index = Index;
    /// The index type for blocks.
    type BlockNumber = BlockNumber;
    /// The type for hashing blocks and tries.
    type Hash = Hash;
    /// The hashing algorithm used.
    type Hashing = BlakeTwo256;
    /// The header type.
    type Header = generic::Header<BlockNumber, BlakeTwo256>;
    /// The ubiquitous event type.
    type RuntimeEvent = RuntimeEvent;
    /// The ubiquitous origin type.
    type RuntimeOrigin = RuntimeOrigin;
    /// Maximum number of block number to block hash mappings to keep (oldest pruned first).
    type BlockHashCount = BlockHashCount;
    /// Runtime version.
    type Version = Version;
    /// Converts a module to an index of this module in the runtime.
    type PalletInfo = PalletInfo;
    /// The data to be stored in an account.
    type AccountData = pallet_balances::AccountData<Balance>;
    /// What to do if a new account is created.
    type OnNewAccount = ();
    /// What to do if an account is fully reaped from the system.
    type OnKilledAccount = ();
    /// The weight of database operations that the runtime can invoke.
    type DbWeight = RocksDbWeight;
    /// The basic call filter to use in dispatchable.
    type BaseCallFilter = Everything;
    /// Weight information for the extrinsics of this pallet.
    type SystemWeightInfo = ();
    /// Block & extrinsics weights: base values and limits.
    type BlockWeights = RuntimeBlockWeights;
    /// The maximum length of a block (in bytes).
    type BlockLength = RuntimeBlockLength;
    /// This is used as an identifier of the chain. 42 is the generic substrate prefix.
    type SS58Prefix = SS58Prefix;
    /// The action to take on a Runtime Upgrade
    type OnSetCode = cumulus_pallet_parachain_system::ParachainSetCode<Self>;
    type MaxConsumers = frame_support::traits::ConstU32<16>;
}

impl pallet_timestamp::Config for Runtime {
    /// A timestamp: milliseconds since the unix epoch.
    type Moment = u64;
    type OnTimestampSet = Aura;
    type MinimumPeriod = ConstU64<{ SLOT_DURATION / 2 }>;
    type WeightInfo = ();
}

impl pallet_sudo::Config for Runtime {
    type RuntimeEvent = RuntimeEvent;
    type RuntimeCall = RuntimeCall;
}

impl pallet_authorship::Config for Runtime {
    type FindAuthor = pallet_session::FindAccountFromAuthorIndex<Self, Aura>;
    type EventHandler = (CollatorSelection,);
}

parameter_types! {
    pub const ExistentialDeposit: Balance = EXISTENTIAL_DEPOSIT;
}

impl pallet_balances::Config for Runtime {
    type MaxLocks = ConstU32<50>;
    /// The type for recording an account's balance.
    type Balance = Balance;
    /// The ubiquitous event type.
    type RuntimeEvent = RuntimeEvent;
    type DustRemoval = ();
    type ExistentialDeposit = ExistentialDeposit;
    type AccountStore = System;
    type WeightInfo = pallet_balances::weights::SubstrateWeight<Runtime>;
    type MaxReserves = ConstU32<50>;
    type ReserveIdentifier = [u8; 8];
}

parameter_types! {
    /// Relay Chain `TransactionByteFee` / 10
    pub const TransactionByteFee: Balance = 10 * MICROUNIT;
}

impl pallet_transaction_payment::Config for Runtime {
    type RuntimeEvent = RuntimeEvent;
    type OnChargeTransaction =
        pallet_transaction_payment::CurrencyAdapter<Balances, crate::impls::DealWithFees<Runtime>>;
    type WeightToFee = WeightToFee;
    type LengthToFee = ConstantMultiplier<Balance, TransactionByteFee>;
    type FeeMultiplierUpdate = SlowAdjustingFeeUpdate<Self>;
    type OperationalFeeMultiplier = ConstU8<5>;
}

parameter_types! {
    pub const ReservedXcmpWeight: Weight = MAXIMUM_BLOCK_WEIGHT.saturating_div(4);
    pub const ReservedDmpWeight: Weight = MAXIMUM_BLOCK_WEIGHT.saturating_div(4);
}

impl cumulus_pallet_parachain_system::Config for Runtime {
    type RuntimeEvent = RuntimeEvent;
    type OnSystemEvent = ();
    type SelfParaId = parachain_info::Pallet<Runtime>;
    type OutboundXcmpMessageSource = ();
    type DmpMessageHandler = ();
    type ReservedDmpWeight = ReservedDmpWeight;
    type XcmpMessageHandler = ();
    type ReservedXcmpWeight = ReservedXcmpWeight;
    type CheckAssociatedRelayNumber = RelayNumberStrictlyIncreases;
}

impl parachain_info::Config for Runtime {}

impl cumulus_pallet_aura_ext::Config for Runtime {}

impl cumulus_pallet_xcmp_queue::Config for Runtime {
    type RuntimeEvent = RuntimeEvent;
    type XcmExecutor = XcmExecutor<XcmConfig>;
    type ChannelInfo = ParachainSystem;
    type VersionWrapper = ();
    type ExecuteOverweightOrigin = EnsureRoot<AccountId>;
    type ControllerOrigin = EnsureRoot<AccountId>;
    type ControllerOriginConverter = XcmOriginToTransactDispatchOrigin;
    type PriceForSiblingDelivery = ();
    type WeightInfo = ();
}

impl cumulus_pallet_dmp_queue::Config for Runtime {
    type RuntimeEvent = RuntimeEvent;
    type XcmExecutor = XcmExecutor<XcmConfig>;
    type ExecuteOverweightOrigin = EnsureRoot<AccountId>;
}

parameter_types! {
    pub const Period: u32 = 6 * HOURS;
    pub const Offset: u32 = 0;
}

impl pallet_session::Config for Runtime {
    type RuntimeEvent = RuntimeEvent;
    type ValidatorId = <Self as frame_system::Config>::AccountId;
    // we don't have stash and controller, thus we don't need the convert as well.
    type ValidatorIdOf = pallet_collator_selection::IdentityCollator;
    type ShouldEndSession = pallet_session::PeriodicSessions<Period, Offset>;
    type NextSessionRotation = pallet_session::PeriodicSessions<Period, Offset>;
    type SessionManager = CollatorSelection;
    // Essentially just Aura, but let's be pedantic.
    type SessionHandler = <SessionKeys as sp_runtime::traits::OpaqueKeys>::KeyTypeIdProviders;
    type Keys = SessionKeys;
    type WeightInfo = ();
}

impl pallet_aura::Config for Runtime {
    type AuthorityId = AuraId;
    type DisabledValidators = ();
    type MaxAuthorities = ConstU32<100_000>;
}

parameter_types! {
    pub const PotId: PalletId = PalletId(*b"PotStake");
    pub const MaxCandidates: u32 = 1000;
    pub const MinCandidates: u32 = 5;
    pub const SessionLength: BlockNumber = 6 * HOURS;
    pub const MaxInvulnerables: u32 = 100;
    pub const ExecutiveBody: BodyId = BodyId::Executive;
}

// We allow root only to execute privileged collator selection operations.
pub type CollatorSelectionUpdateOrigin = EnsureRoot<AccountId>;

impl pallet_collator_selection::Config for Runtime {
    type RuntimeEvent = RuntimeEvent;
    type Currency = Balances;
    type UpdateOrigin = CollatorSelectionUpdateOrigin;
    type PotId = PotId;
    type MaxCandidates = MaxCandidates;
    type MinCandidates = MinCandidates;
    type MaxInvulnerables = MaxInvulnerables;
    // should be a multiple of session or things will get inconsistent
    type KickThreshold = Period;
    type ValidatorId = <Self as frame_system::Config>::AccountId;
    type ValidatorIdOf = pallet_collator_selection::IdentityCollator;
    type ValidatorRegistration = Session;
    type WeightInfo = ();
}

pub struct FindAuthorTruncated<F>(PhantomData<F>);
impl<F: FindAuthor<u32>> FindAuthor<H160> for FindAuthorTruncated<F> {
    fn find_author<'a, I>(digests: I) -> Option<H160>
    where
        I: 'a + IntoIterator<Item = (ConsensusEngineId, &'a [u8])>,
    {
        if let Some(author_index) = F::find_author(digests) {
            let authority_id = Aura::authorities()[author_index as usize].clone();
            return Some(H160::from_slice(&authority_id.to_raw_vec()[4..24]));
        }
        None
    }
}

/// And ipmlementation of Frontier's AddressMapping trait for Accounts.
/// This is basically identical to Frontier's own IdentityAddressMapping, but it works for any type
/// that is Into<H160> like AccountId20 for example.
pub struct IntoAddressMapping;

impl<T: From<H160>> pallet_evm::AddressMapping<T> for IntoAddressMapping {
    fn into_account_id(address: H160) -> T {
        address.into()
    }
}

parameter_types! {
    pub const ChainId: u64 = 26100;
    pub BlockGasLimit: U256 = U256::from(u32::max_value());
    pub PrecompilesValue: FrontierPrecompiles<Runtime> = FrontierPrecompiles::<_>::new();
    pub const WeightPerGas: Weight = Weight::from_ref_time(20_000);
}

impl pallet_evm::Config for Runtime {
    type FeeCalculator = BaseFee;
    type GasWeightMapping = pallet_evm::FixedGasWeightMapping<Self>;
    type BlockHashMapping = pallet_ethereum::EthereumBlockHashMapping<Self>;
    type CallOrigin = EnsureAddressRoot<AccountId>;
    type WeightPerGas = WeightPerGas;
    type WithdrawOrigin = EnsureAddressNever<AccountId>;
    type AddressMapping = IntoAddressMapping;
    type Currency = Balances;
    type RuntimeEvent = RuntimeEvent;
    type Runner = pallet_evm::runner::stack::Runner<Self>;
    type PrecompilesType = FrontierPrecompiles<Self>;
    type PrecompilesValue = PrecompilesValue;
    type ChainId = ChainId;
    type BlockGasLimit = BlockGasLimit;
    type OnChargeTransaction = ();
    type OnCreate = ();
    type FindAuthor = FindAuthorTruncated<Aura>;
}

parameter_types! {
    pub const PostBlockAndTxnHashes: PostLogContent = PostLogContent::BlockAndTxnHashes;
}

impl pallet_ethereum::Config for Runtime {
    type RuntimeEvent = RuntimeEvent;
    type StateRoot = pallet_ethereum::IntermediateStateRoot<Self>;
    type PostLogContent = PostBlockAndTxnHashes;
}

frame_support::parameter_types! {
    pub BoundDivision: U256 = U256::from(1024);
}

impl pallet_dynamic_fee::Config for Runtime {
    type MinGasPriceBoundDivisor = BoundDivision;
}

frame_support::parameter_types! {
    pub IsActive: bool = true;
    pub DefaultBaseFeePerGas: U256 = U256::from(1_000_000_000);
    pub DefaultElasticity: Permill = Permill::from_parts(125_000);
}

pub struct BaseFeeThreshold;
impl pallet_base_fee::BaseFeeThreshold for BaseFeeThreshold {
    fn lower() -> Permill {
        Permill::zero()
    }
    fn ideal() -> Permill {
        Permill::from_parts(500_000)
    }
    fn upper() -> Permill {
        Permill::from_parts(1_000_000)
    }
}

impl pallet_base_fee::Config for Runtime {
    type RuntimeEvent = RuntimeEvent;
    type Threshold = BaseFeeThreshold;
    type DefaultBaseFeePerGas = DefaultBaseFeePerGas;
    type DefaultElasticity = DefaultElasticity;
}

// impl pallet_quantum_portal::Config for Runtime {
//     type RuntimeCall = RuntimeCall;
//     type RuntimeEvent = RuntimeEvent;
//     type Timestamp = Timestamp;
// }

impl<LocalCall> frame_system::offchain::CreateSignedTransaction<LocalCall> for Runtime
where
    RuntimeCall: From<LocalCall>,
{
    fn create_transaction<C: frame_system::offchain::AppCrypto<Self::Public, Self::Signature>>(
        call: RuntimeCall,
        public: <Signature as sp_runtime::traits::Verify>::Signer,
        account: AccountId,
        index: Index,
    ) -> Option<(
        RuntimeCall,
        <UncheckedExtrinsic as sp_runtime::traits::Extrinsic>::SignaturePayload,
    )> {
        let period = BlockHashCount::get() as u64;
        let current_block = System::block_number() as u64;
        let tip = 0;
        let extra: SignedExtra = (
            frame_system::CheckNonZeroSender::<Runtime>::new(),
            frame_system::CheckSpecVersion::<Runtime>::new(),
            frame_system::CheckTxVersion::<Runtime>::new(),
            frame_system::CheckGenesis::<Runtime>::new(),
            frame_system::CheckEra::<Runtime>::from(generic::Era::mortal(period, current_block)),
            frame_system::CheckNonce::<Runtime>::from(index),
            frame_system::CheckWeight::<Runtime>::new(),
            pallet_transaction_payment::ChargeTransactionPayment::<Runtime>::from(tip),
        );

        let raw_payload = SignedPayload::new(call, extra)
            .map_err(|e| {
                log::warn!("Unable to create signed payload: {:?}", e);
            })
            .ok()?;
        let signature = raw_payload.using_encoded(|payload| C::sign(payload, public))?;
        let (call, extra, _) = raw_payload.deconstruct();
        Some((call, (account, signature, extra)))
    }
}

impl frame_system::offchain::SigningTypes for Runtime {
    type Public = <Signature as sp_runtime::traits::Verify>::Signer;
    type Signature = Signature;
}

impl<C> frame_system::offchain::SendTransactionTypes<C> for Runtime
where
    RuntimeCall: From<C>,
{
    type OverarchingCall = RuntimeCall;
    type Extrinsic = UncheckedExtrinsic;
}

parameter_types! {
    pub const CouncilMotionDuration: BlockNumber = 5 * DAYS;
    pub const CouncilMaxProposals: u32 = 100;
    pub const CouncilMaxMembers: u32 = 100;
}

<<<<<<< HEAD
type CouncilCollective = pallet_collective::Instance1;
impl pallet_collective::Config<CouncilCollective> for Runtime {
=======
pub type CouncilInstance = pallet_collective::Instance1;
impl pallet_collective::Config<CouncilInstance> for Runtime {
>>>>>>> f0996c26
    type RuntimeOrigin = RuntimeOrigin;
    type Proposal = RuntimeCall;
    type RuntimeEvent = RuntimeEvent;
    type MotionDuration = CouncilMotionDuration;
    type MaxProposals = CouncilMaxProposals;
    type MaxMembers = CouncilMaxMembers;
    type DefaultVote = pallet_collective::PrimeDefaultVote;
    type WeightInfo = pallet_collective::weights::SubstrateWeight<Runtime>;
    type SetMembersOrigin = EnsureRoot<Self::AccountId>;
<<<<<<< HEAD
    type MaxProposalWeight = MaxCollectivesProposalWeight;
=======
>>>>>>> f0996c26
}

parameter_types! {
    pub const LaunchPeriod: BlockNumber = 28 * 24 * 60 * MINUTES;
    pub const VotingPeriod: BlockNumber = 28 * 24 * 60 * MINUTES;
    pub const FastTrackVotingPeriod: BlockNumber = 3 * 24 * 60 * MINUTES;
    pub const MinimumDeposit: Balance = 100 * DOLLARS;
    pub const EnactmentPeriod: BlockNumber = 30 * 24 * 60 * MINUTES;
    pub const CooloffPeriod: BlockNumber = 28 * 24 * 60 * MINUTES;
    pub const MaxProposals: u32 = 100;
}

<<<<<<< HEAD
type EnsureRootOrHalfCouncil = EitherOfDiverse<
    EnsureRoot<AccountId>,
    pallet_collective::EnsureProportionMoreThan<AccountId, CouncilCollective, 1, 2>,
>;

=======
>>>>>>> f0996c26
impl pallet_democracy::Config for Runtime {
    type RuntimeEvent = RuntimeEvent;
    type Currency = Balances;
    type EnactmentPeriod = EnactmentPeriod;
    type LaunchPeriod = LaunchPeriod;
    type VotingPeriod = VotingPeriod;
    type VoteLockingPeriod = EnactmentPeriod; // Same as EnactmentPeriod
    type MinimumDeposit = MinimumDeposit;
    /// A straight majority of the council can decide what their next motion is.
    type ExternalOrigin =
<<<<<<< HEAD
        pallet_collective::EnsureProportionAtLeast<AccountId, CouncilCollective, 1, 2>;
    /// A super-majority can have the next scheduled referendum be a straight majority-carries vote.
    type ExternalMajorityOrigin =
        pallet_collective::EnsureProportionAtLeast<AccountId, CouncilCollective, 3, 4>;
    /// A unanimous council can have the next scheduled referendum be a straight default-carries
    /// (NTB) vote.
    type ExternalDefaultOrigin =
        pallet_collective::EnsureProportionAtLeast<AccountId, CouncilCollective, 1, 1>;
    // we need a majority vote of the council to submit a new proposal to democracy
    type SubmitOrigin =
        pallet_collective::EnsureProportionAtLeast<AccountId, CouncilCollective, 1, 2>;
    /// Two thirds of the technical committee can have an ExternalMajority/ExternalDefault vote
    /// be tabled immediately and with a shorter voting/enactment period.
    type FastTrackOrigin =
        pallet_collective::EnsureProportionAtLeast<AccountId, TechnicalCollective, 2, 3>;
    type InstantOrigin =
        pallet_collective::EnsureProportionAtLeast<AccountId, TechnicalCollective, 1, 1>;
=======
        pallet_collective::EnsureProportionAtLeast<AccountId, CouncilInstance, 1, 2>;
    /// A super-majority can have the next scheduled referendum be a straight majority-carries vote.
    type ExternalMajorityOrigin =
        pallet_collective::EnsureProportionAtLeast<AccountId, CouncilInstance, 3, 4>;
    /// A unanimous council can have the next scheduled referendum be a straight default-carries
    /// (NTB) vote.
    type ExternalDefaultOrigin =
        pallet_collective::EnsureProportionAtLeast<AccountId, CouncilInstance, 1, 1>;
    // we need a majority vote of the council to submit a new proposal to democracy
    type SubmitOrigin = frame_system::EnsureSigned<AccountId>;
    /// Two thirds of the technical committee can have an ExternalMajority/ExternalDefault vote
    /// be tabled immediately and with a shorter voting/enactment period.
    type FastTrackOrigin =
        pallet_collective::EnsureProportionAtLeast<AccountId, CouncilInstance, 2, 3>;
    type InstantOrigin =
        pallet_collective::EnsureProportionAtLeast<AccountId, CouncilInstance, 1, 1>;
>>>>>>> f0996c26
    type InstantAllowed = frame_support::traits::ConstBool<true>;
    type FastTrackVotingPeriod = FastTrackVotingPeriod;
    // To cancel a proposal which has been passed, 2/3 of the council must agree to it.
    type CancellationOrigin =
<<<<<<< HEAD
        pallet_collective::EnsureProportionAtLeast<AccountId, CouncilCollective, 2, 3>;
=======
        pallet_collective::EnsureProportionAtLeast<AccountId, CouncilInstance, 2, 3>;
>>>>>>> f0996c26
    // To cancel a proposal before it has been passed, the technical committee must be unanimous or
    // Root must agree.
    type CancelProposalOrigin = EitherOfDiverse<
        EnsureRoot<AccountId>,
<<<<<<< HEAD
        pallet_collective::EnsureProportionAtLeast<AccountId, TechnicalCollective, 1, 1>,
=======
        pallet_collective::EnsureProportionAtLeast<AccountId, CouncilInstance, 1, 1>,
>>>>>>> f0996c26
    >;
    type BlacklistOrigin = EnsureRoot<AccountId>;
    // Any single technical committee member may veto a coming council proposal, however they can
    // only do it once and it lasts only for the cool-off period.
<<<<<<< HEAD
    type VetoOrigin = pallet_collective::EnsureMember<AccountId, TechnicalCollective>;
    type CooloffPeriod = CooloffPeriod;
    type Slash = Treasury;
=======
    type VetoOrigin = pallet_collective::EnsureMember<AccountId, CouncilInstance>;
    type CooloffPeriod = CooloffPeriod;
    type Slash = ();
>>>>>>> f0996c26
    type Scheduler = Scheduler;
    type PalletsOrigin = OriginCaller;
    type MaxVotes = ConstU32<100>;
    type WeightInfo = pallet_democracy::weights::SubstrateWeight<Runtime>;
    type MaxProposals = MaxProposals;
    type Preimages = Preimage;
    type MaxDeposits = ConstU32<100>;
    type MaxBlacklisted = ConstU32<100>;
}

parameter_types! {
    pub MaximumSchedulerWeight: Weight = Perbill::from_percent(80) *
        RuntimeBlockWeights::get().max_block;
}

impl pallet_scheduler::Config for Runtime {
    type RuntimeEvent = RuntimeEvent;
    type RuntimeOrigin = RuntimeOrigin;
    type PalletsOrigin = OriginCaller;
    type RuntimeCall = RuntimeCall;
    type MaximumWeight = MaximumSchedulerWeight;
    type ScheduleOrigin = EnsureRoot<AccountId>;
    #[cfg(feature = "runtime-benchmarks")]
    type MaxScheduledPerBlock = ConstU32<512>;
    #[cfg(not(feature = "runtime-benchmarks"))]
    type MaxScheduledPerBlock = ConstU32<50>;
    type WeightInfo = pallet_scheduler::weights::SubstrateWeight<Runtime>;
    type OriginPrivilegeCmp = EqualPrivilegeOnly;
    type Preimages = Preimage;
}

parameter_types! {
    pub const PreimageMaxSize: u32 = 4096 * 1024;
    pub const PreimageBaseDeposit: Balance = 1 * DOLLARS;
    // One cent: $10,000 / MB
    pub const PreimageByteDeposit: Balance = 1 * CENTS;
}

impl pallet_preimage::Config for Runtime {
    type WeightInfo = pallet_preimage::weights::SubstrateWeight<Runtime>;
    type RuntimeEvent = RuntimeEvent;
    type Currency = Balances;
    type ManagerOrigin = EnsureRoot<AccountId>;
    type BaseDeposit = PreimageBaseDeposit;
    type ByteDeposit = PreimageByteDeposit;
}

parameter_types! {
    // One storage item; key size is 32; value is size 4+4+16+32 bytes = 56 bytes.
    pub const DepositBase: Balance = deposit(1, 88);
    // Additional storage item size of 32 bytes.
    pub const DepositFactor: Balance = deposit(0, 32);
}

impl pallet_multisig::Config for Runtime {
    type RuntimeEvent = RuntimeEvent;
    type RuntimeCall = RuntimeCall;
    type Currency = Balances;
    type DepositBase = DepositBase;
    type DepositFactor = DepositFactor;
    type MaxSignatories = ConstU32<100>;
    type WeightInfo = pallet_multisig::weights::SubstrateWeight<Runtime>;
}

// Create the runtime by composing the FRAME pallets that were previously configured.
construct_runtime!(
    pub enum Runtime where
        Block = Block,
        NodeBlock = opaque::Block,
        UncheckedExtrinsic = UncheckedExtrinsic,
    {
        // System support stuff.
        System: frame_system::{Pallet, Call, Config, Storage, Event<T>} = 0,
        ParachainSystem: cumulus_pallet_parachain_system::{
            Pallet, Call, Config, Storage, Inherent, Event<T>, ValidateUnsigned,
        } = 1,
        Timestamp: pallet_timestamp::{Pallet, Call, Storage, Inherent} = 2,
        ParachainInfo: parachain_info::{Pallet, Storage, Config} = 3,

        // Monetary stuff.
        Balances: pallet_balances::{Pallet, Call, Storage, Config<T>, Event<T>} = 10,
        TransactionPayment: pallet_transaction_payment::{Pallet, Storage, Event<T>} = 11,

        // Collator support. The order of these 4 are important and shall not change.
        Authorship: pallet_authorship::{Pallet, Storage} = 20,
        CollatorSelection: pallet_collator_selection::{Pallet, Call, Storage, Event<T>, Config<T>} = 21,
        Session: pallet_session::{Pallet, Call, Storage, Event, Config<T>} = 22,
        Aura: pallet_aura::{Pallet, Storage, Config<T>} = 23,
        AuraExt: cumulus_pallet_aura_ext::{Pallet, Storage, Config} = 24,
        Sudo: pallet_sudo::{Pallet, Call, Config<T>, Storage, Event<T>} = 25,
        Democracy: pallet_democracy::{Pallet, Call, Config<T>, Storage, Event<T>} = 26,
        Scheduler: pallet_scheduler::{Pallet, Call, Storage, Event<T>} = 27,
        Preimage: pallet_preimage::{Pallet, Call, Storage, Event<T>} = 28,
        CouncilCollective: pallet_collective::<Instance1>::{Pallet, Call, Config<T>, Storage, Event<T>, Origin<T>} = 29,
        Multisig: pallet_multisig::{Pallet, Call, Storage, Event<T>} = 51,

        // XCM helpers.
        XcmpQueue: cumulus_pallet_xcmp_queue::{Pallet, Call, Storage, Event<T>} = 30,
        PolkadotXcm: pallet_xcm::{Pallet, Call, Event<T>, Origin, Config} = 31,
        CumulusXcm: cumulus_pallet_xcm::{Pallet, Event<T>, Origin} = 32,
        DmpQueue: cumulus_pallet_dmp_queue::{Pallet, Call, Storage, Event<T>} = 33,

        // Frontier pallets
        Ethereum: pallet_ethereum::{Pallet, Call, Storage, Event, Config, Origin} = 40,
        EVM: pallet_evm::{Pallet, Config, Call, Storage, Event<T>}= 41,
        DynamicFee: pallet_dynamic_fee::{Pallet, Call, Storage, Config, Inherent}= 42,
        BaseFee: pallet_base_fee::{Pallet, Call, Storage, Config<T>, Event}= 43,
        //QuantumPortal: pallet_quantum_portal::{Pallet, Call, Storage, Event<T>/*, ValidateUnsigned*/}= 44,
    }
);

#[cfg(feature = "runtime-benchmarks")]
#[macro_use]
extern crate frame_benchmarking;

#[cfg(feature = "runtime-benchmarks")]
mod benches {
    define_benchmarks!(
        [frame_system, SystemBench::<Runtime>]
        [pallet_balances, Balances]
        [pallet_session, SessionBench::<Runtime>]
        [pallet_timestamp, Timestamp]
        [pallet_collator_selection, CollatorSelection]
        //[cumulus_pallet_xcmp_queue, XcmpQueue]
    );
}

impl_runtime_apis! {
    impl sp_consensus_aura::AuraApi<Block, AuraId> for Runtime {
        fn slot_duration() -> sp_consensus_aura::SlotDuration {
            sp_consensus_aura::SlotDuration::from_millis(Aura::slot_duration())
        }

        fn authorities() -> Vec<AuraId> {
            Aura::authorities().into_inner()
        }
    }

    impl sp_api::Core<Block> for Runtime {
        fn version() -> RuntimeVersion {
            VERSION
        }

        fn execute_block(block: Block) {
            Executive::execute_block(block)
        }

        fn initialize_block(header: &<Block as BlockT>::Header) {
            Executive::initialize_block(header)
        }
    }

    impl sp_api::Metadata<Block> for Runtime {
        fn metadata() -> OpaqueMetadata {
            OpaqueMetadata::new(Runtime::metadata().into())
        }
    }

    impl sp_block_builder::BlockBuilder<Block> for Runtime {
        fn apply_extrinsic(extrinsic: <Block as BlockT>::Extrinsic) -> ApplyExtrinsicResult {
            Executive::apply_extrinsic(extrinsic)
        }

        fn finalize_block() -> <Block as BlockT>::Header {
            Executive::finalize_block()
        }

        fn inherent_extrinsics(data: sp_inherents::InherentData) -> Vec<<Block as BlockT>::Extrinsic> {
            data.create_extrinsics()
        }

        fn check_inherents(
            block: Block,
            data: sp_inherents::InherentData,
        ) -> sp_inherents::CheckInherentsResult {
            data.check_extrinsics(&block)
        }
    }

    impl sp_transaction_pool::runtime_api::TaggedTransactionQueue<Block> for Runtime {
        fn validate_transaction(
            source: TransactionSource,
            tx: <Block as BlockT>::Extrinsic,
            block_hash: <Block as BlockT>::Hash,
        ) -> TransactionValidity {
            Executive::validate_transaction(source, tx, block_hash)
        }
    }

    impl sp_offchain::OffchainWorkerApi<Block> for Runtime {
        fn offchain_worker(header: &<Block as BlockT>::Header) {
            Executive::offchain_worker(header)
        }
    }

    impl sp_session::SessionKeys<Block> for Runtime {
        fn generate_session_keys(seed: Option<Vec<u8>>) -> Vec<u8> {
            SessionKeys::generate(seed)
        }

        fn decode_session_keys(
            encoded: Vec<u8>,
        ) -> Option<Vec<(Vec<u8>, KeyTypeId)>> {
            SessionKeys::decode_into_raw_public_keys(&encoded)
        }
    }

    impl frame_system_rpc_runtime_api::AccountNonceApi<Block, AccountId, Index> for Runtime {
        fn account_nonce(account: AccountId) -> Index {
            System::account_nonce(account)
        }
    }

    impl fp_rpc::EthereumRuntimeRPCApi<Block> for Runtime {
        fn chain_id() -> u64 {
            <Runtime as pallet_evm::Config>::ChainId::get()
        }

        fn account_basic(address: H160) -> EVMAccount {
            let (account, _) = EVM::account_basic(&address);
            account
        }

        fn gas_price() -> U256 {
            let (gas_price, _) = <Runtime as pallet_evm::Config>::FeeCalculator::min_gas_price();
            gas_price
        }

        fn account_code_at(address: H160) -> Vec<u8> {
            EVM::account_codes(address)
        }

        fn author() -> H160 {
            <pallet_evm::Pallet<Runtime>>::find_author()
        }

        fn storage_at(address: H160, index: U256) -> H256 {
            let mut tmp = [0u8; 32];
            index.to_big_endian(&mut tmp);
            EVM::account_storages(address, H256::from_slice(&tmp[..]))
        }

        fn call(
            from: H160,
            to: H160,
            data: Vec<u8>,
            value: U256,
            gas_limit: U256,
            max_fee_per_gas: Option<U256>,
            max_priority_fee_per_gas: Option<U256>,
            nonce: Option<U256>,
            estimate: bool,
            access_list: Option<Vec<(H160, Vec<H256>)>>,
        ) -> Result<pallet_evm::CallInfo, sp_runtime::DispatchError> {
            let config = if estimate {
                let mut config = <Runtime as pallet_evm::Config>::config().clone();
                config.estimate = true;
                Some(config)
            } else {
                None
            };

            <Runtime as pallet_evm::Config>::Runner::call(
                from,
                to,
                data,
                value,
                gas_limit.low_u64(),
                max_fee_per_gas,
                max_priority_fee_per_gas,
                nonce,
                access_list.unwrap_or_default(),
                false,
                true,
                config.as_ref().unwrap_or(<Runtime as pallet_evm::Config>::config()),
            ).map_err(|err| err.error.into())
        }

        fn create(
            from: H160,
            data: Vec<u8>,
            value: U256,
            gas_limit: U256,
            max_fee_per_gas: Option<U256>,
            max_priority_fee_per_gas: Option<U256>,
            nonce: Option<U256>,
            estimate: bool,
            access_list: Option<Vec<(H160, Vec<H256>)>>,
        ) -> Result<pallet_evm::CreateInfo, sp_runtime::DispatchError> {
            let config = if estimate {
                let mut config = <Runtime as pallet_evm::Config>::config().clone();
                config.estimate = true;
                Some(config)
            } else {
                None
            };

            <Runtime as pallet_evm::Config>::Runner::create(
                from,
                data,
                value,
                gas_limit.low_u64(),
                max_fee_per_gas,
                max_priority_fee_per_gas,
                nonce,
                access_list.unwrap_or_default(),
                false,
                true,
                config.as_ref().unwrap_or(<Runtime as pallet_evm::Config>::config()),
            ).map_err(|err| err.error.into())
        }

        fn current_transaction_statuses() -> Option<Vec<TransactionStatus>> {
            Ethereum::current_transaction_statuses()
        }

        fn current_block() -> Option<pallet_ethereum::Block> {
            Ethereum::current_block()
        }

        fn current_receipts() -> Option<Vec<pallet_ethereum::Receipt>> {
            Ethereum::current_receipts()
        }

        fn current_all() -> (
            Option<pallet_ethereum::Block>,
            Option<Vec<pallet_ethereum::Receipt>>,
            Option<Vec<TransactionStatus>>
        ) {
            (
                Ethereum::current_block(),
                Ethereum::current_receipts(),
                Ethereum::current_transaction_statuses()
            )
        }

        fn extrinsic_filter(
            xts: Vec<<Block as BlockT>::Extrinsic>,
        ) -> Vec<EthereumTransaction> {
            xts.into_iter().filter_map(|xt| match xt.0.function {
                RuntimeCall::Ethereum(transact { transaction }) => Some(transaction),
                _ => None
            }).collect::<Vec<EthereumTransaction>>()
        }

        fn elasticity() -> Option<Permill> {
            Some(BaseFee::elasticity())
        }

        fn gas_limit_multiplier_support() {}
    }

    impl fp_rpc::ConvertTransactionRuntimeApi<Block> for Runtime {
        fn convert_transaction(transaction: EthereumTransaction) -> <Block as BlockT>::Extrinsic {
            UncheckedExtrinsic::new_unsigned(
                pallet_ethereum::Call::<Runtime>::transact { transaction }.into(),
            )
        }
    }

    impl pallet_transaction_payment_rpc_runtime_api::TransactionPaymentApi<Block, Balance> for Runtime {
        fn query_info(
            uxt: <Block as BlockT>::Extrinsic,
            len: u32,
        ) -> pallet_transaction_payment_rpc_runtime_api::RuntimeDispatchInfo<Balance> {
            TransactionPayment::query_info(uxt, len)
        }
        fn query_fee_details(
            uxt: <Block as BlockT>::Extrinsic,
            len: u32,
        ) -> pallet_transaction_payment::FeeDetails<Balance> {
            TransactionPayment::query_fee_details(uxt, len)
        }
        fn query_weight_to_fee(weight: Weight) -> Balance {
            TransactionPayment::weight_to_fee(weight)
        }
        fn query_length_to_fee(length: u32) -> Balance {
            TransactionPayment::length_to_fee(length)
        }
    }

    impl pallet_transaction_payment_rpc_runtime_api::TransactionPaymentCallApi<Block, Balance, RuntimeCall>
        for Runtime
    {
        fn query_call_info(
            call: RuntimeCall,
            len: u32,
        ) -> pallet_transaction_payment::RuntimeDispatchInfo<Balance> {
            TransactionPayment::query_call_info(call, len)
        }
        fn query_call_fee_details(
            call: RuntimeCall,
            len: u32,
        ) -> pallet_transaction_payment::FeeDetails<Balance> {
            TransactionPayment::query_call_fee_details(call, len)
        }
        fn query_weight_to_fee(weight: Weight) -> Balance {
            TransactionPayment::weight_to_fee(weight)
        }
        fn query_length_to_fee(length: u32) -> Balance {
            TransactionPayment::length_to_fee(length)
        }
    }

    impl cumulus_primitives_core::CollectCollationInfo<Block> for Runtime {
        fn collect_collation_info(header: &<Block as BlockT>::Header) -> cumulus_primitives_core::CollationInfo {
            ParachainSystem::collect_collation_info(header)
        }
    }

    #[cfg(feature = "try-runtime")]
    impl frame_try_runtime::TryRuntime<Block> for Runtime {
        fn on_runtime_upgrade(checks: frame_try_runtime::UpgradeCheckSelect) -> (Weight, Weight) {
            let weight = Executive::try_runtime_upgrade(checks).unwrap();
            (weight, RuntimeBlockWeights::get().max_block)
        }

        fn execute_block(
            block: Block,
            state_root_check: bool,
            signature_check: bool,
            select: frame_try_runtime::TryStateSelect,
        ) -> Weight {
            // NOTE: intentional unwrap: we don't want to propagate the error backwards, and want to
            // have a backtrace here.
            Executive::try_execute_block(block, state_root_check, signature_check, select).unwrap()
        }
    }

    #[cfg(feature = "runtime-benchmarks")]
    impl frame_benchmarking::Benchmark<Block> for Runtime {
        fn benchmark_metadata(extra: bool) -> (
            Vec<frame_benchmarking::BenchmarkList>,
            Vec<frame_support::traits::StorageInfo>,
        ) {
            use frame_benchmarking::{Benchmarking, BenchmarkList};
            use frame_support::traits::StorageInfoTrait;
            use frame_system_benchmarking::Pallet as SystemBench;
            use cumulus_pallet_session_benchmarking::Pallet as SessionBench;

            let mut list = Vec::<BenchmarkList>::new();
            list_benchmarks!(list, extra);

            let storage_info = AllPalletsWithSystem::storage_info();
            return (list, storage_info)
        }

        fn dispatch_benchmark(
            config: frame_benchmarking::BenchmarkConfig
        ) -> Result<Vec<frame_benchmarking::BenchmarkBatch>, sp_runtime::RuntimeString> {
            use frame_benchmarking::{Benchmarking, BenchmarkBatch, TrackedStorageKey};

            use frame_system_benchmarking::Pallet as SystemBench;
            impl frame_system_benchmarking::Config for Runtime {}

            use cumulus_pallet_session_benchmarking::Pallet as SessionBench;
            impl cumulus_pallet_session_benchmarking::Config for Runtime {}

            let whitelist: Vec<TrackedStorageKey> = vec![
                // Block Number
                hex_literal::hex!("26aa394eea5630e07c48ae0c9558cef702a5c1b19ab7a04f536c519aca4983ac").to_vec().into(),
                // Total Issuance
                hex_literal::hex!("c2261276cc9d1f8598ea4b6a74b15c2f57c875e4cff74148e4628f264b974c80").to_vec().into(),
                // Execution Phase
                hex_literal::hex!("26aa394eea5630e07c48ae0c9558cef7ff553b5a9862a516939d82b3d3d8661a").to_vec().into(),
                // Event Count
                hex_literal::hex!("26aa394eea5630e07c48ae0c9558cef70a98fdbe9ce6c55837576c60c7af3850").to_vec().into(),
                // System Events
                hex_literal::hex!("26aa394eea5630e07c48ae0c9558cef780d41e5e16056765bc8461851072c9d7").to_vec().into(),
            ];

            let mut batches = Vec::<BenchmarkBatch>::new();
            let params = (&config, &whitelist);
            add_benchmarks!(params, batches);

            if batches.is_empty() { return Err("Benchmark not found for this pallet.".into()) }
            Ok(batches)
        }
    }
}

struct CheckInherents;

impl cumulus_pallet_parachain_system::CheckInherents<Block> for CheckInherents {
    fn check_inherents(
        block: &Block,
        relay_state_proof: &cumulus_pallet_parachain_system::RelayChainStateProof,
    ) -> sp_inherents::CheckInherentsResult {
        let relay_chain_slot = relay_state_proof
            .read_slot()
            .expect("Could not read the relay chain slot from the proof");

        let inherent_data =
            cumulus_primitives_timestamp::InherentDataProvider::from_relay_chain_slot_and_duration(
                relay_chain_slot,
                sp_std::time::Duration::from_secs(6),
            )
            .create_inherent_data()
            .expect("Could not create the timestamp inherent data");

        inherent_data.check_extrinsics(block)
    }
}

cumulus_pallet_parachain_system::register_validate_block! {
    Runtime = Runtime,
    BlockExecutor = cumulus_pallet_aura_ext::BlockExecutor::<Runtime, Executive>,
    CheckInherents = CheckInherents,
}<|MERGE_RESOLUTION|>--- conflicted
+++ resolved
@@ -593,13 +593,8 @@
     pub const CouncilMaxMembers: u32 = 100;
 }
 
-<<<<<<< HEAD
 type CouncilCollective = pallet_collective::Instance1;
 impl pallet_collective::Config<CouncilCollective> for Runtime {
-=======
-pub type CouncilInstance = pallet_collective::Instance1;
-impl pallet_collective::Config<CouncilInstance> for Runtime {
->>>>>>> f0996c26
     type RuntimeOrigin = RuntimeOrigin;
     type Proposal = RuntimeCall;
     type RuntimeEvent = RuntimeEvent;
@@ -609,10 +604,7 @@
     type DefaultVote = pallet_collective::PrimeDefaultVote;
     type WeightInfo = pallet_collective::weights::SubstrateWeight<Runtime>;
     type SetMembersOrigin = EnsureRoot<Self::AccountId>;
-<<<<<<< HEAD
     type MaxProposalWeight = MaxCollectivesProposalWeight;
-=======
->>>>>>> f0996c26
 }
 
 parameter_types! {
@@ -625,14 +617,11 @@
     pub const MaxProposals: u32 = 100;
 }
 
-<<<<<<< HEAD
 type EnsureRootOrHalfCouncil = EitherOfDiverse<
     EnsureRoot<AccountId>,
     pallet_collective::EnsureProportionMoreThan<AccountId, CouncilCollective, 1, 2>,
 >;
 
-=======
->>>>>>> f0996c26
 impl pallet_democracy::Config for Runtime {
     type RuntimeEvent = RuntimeEvent;
     type Currency = Balances;
@@ -643,7 +632,6 @@
     type MinimumDeposit = MinimumDeposit;
     /// A straight majority of the council can decide what their next motion is.
     type ExternalOrigin =
-<<<<<<< HEAD
         pallet_collective::EnsureProportionAtLeast<AccountId, CouncilCollective, 1, 2>;
     /// A super-majority can have the next scheduled referendum be a straight majority-carries vote.
     type ExternalMajorityOrigin =
@@ -661,55 +649,23 @@
         pallet_collective::EnsureProportionAtLeast<AccountId, TechnicalCollective, 2, 3>;
     type InstantOrigin =
         pallet_collective::EnsureProportionAtLeast<AccountId, TechnicalCollective, 1, 1>;
-=======
-        pallet_collective::EnsureProportionAtLeast<AccountId, CouncilInstance, 1, 2>;
-    /// A super-majority can have the next scheduled referendum be a straight majority-carries vote.
-    type ExternalMajorityOrigin =
-        pallet_collective::EnsureProportionAtLeast<AccountId, CouncilInstance, 3, 4>;
-    /// A unanimous council can have the next scheduled referendum be a straight default-carries
-    /// (NTB) vote.
-    type ExternalDefaultOrigin =
-        pallet_collective::EnsureProportionAtLeast<AccountId, CouncilInstance, 1, 1>;
-    // we need a majority vote of the council to submit a new proposal to democracy
-    type SubmitOrigin = frame_system::EnsureSigned<AccountId>;
-    /// Two thirds of the technical committee can have an ExternalMajority/ExternalDefault vote
-    /// be tabled immediately and with a shorter voting/enactment period.
-    type FastTrackOrigin =
-        pallet_collective::EnsureProportionAtLeast<AccountId, CouncilInstance, 2, 3>;
-    type InstantOrigin =
-        pallet_collective::EnsureProportionAtLeast<AccountId, CouncilInstance, 1, 1>;
->>>>>>> f0996c26
     type InstantAllowed = frame_support::traits::ConstBool<true>;
     type FastTrackVotingPeriod = FastTrackVotingPeriod;
     // To cancel a proposal which has been passed, 2/3 of the council must agree to it.
     type CancellationOrigin =
-<<<<<<< HEAD
         pallet_collective::EnsureProportionAtLeast<AccountId, CouncilCollective, 2, 3>;
-=======
-        pallet_collective::EnsureProportionAtLeast<AccountId, CouncilInstance, 2, 3>;
->>>>>>> f0996c26
     // To cancel a proposal before it has been passed, the technical committee must be unanimous or
     // Root must agree.
     type CancelProposalOrigin = EitherOfDiverse<
         EnsureRoot<AccountId>,
-<<<<<<< HEAD
         pallet_collective::EnsureProportionAtLeast<AccountId, TechnicalCollective, 1, 1>,
-=======
-        pallet_collective::EnsureProportionAtLeast<AccountId, CouncilInstance, 1, 1>,
->>>>>>> f0996c26
     >;
     type BlacklistOrigin = EnsureRoot<AccountId>;
     // Any single technical committee member may veto a coming council proposal, however they can
     // only do it once and it lasts only for the cool-off period.
-<<<<<<< HEAD
     type VetoOrigin = pallet_collective::EnsureMember<AccountId, TechnicalCollective>;
     type CooloffPeriod = CooloffPeriod;
     type Slash = Treasury;
-=======
-    type VetoOrigin = pallet_collective::EnsureMember<AccountId, CouncilInstance>;
-    type CooloffPeriod = CooloffPeriod;
-    type Slash = ();
->>>>>>> f0996c26
     type Scheduler = Scheduler;
     type PalletsOrigin = OriginCaller;
     type MaxVotes = ConstU32<100>;
