--- conflicted
+++ resolved
@@ -1,4 +1,3 @@
-<<<<<<< HEAD
 // Copyright 2019-2023 Ferrum Inc.
 // This file is part of Ferrum.
 
@@ -19,8 +18,6 @@
 //!
 //! It includes the Verify and IdentifyAccount traits for the AccountId20
 
-=======
->>>>>>> ada91e7e
 #![cfg_attr(not(feature = "std"), no_std)]
 
 use frame_support::pallet_prelude::Weight;
