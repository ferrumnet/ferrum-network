--- conflicted
+++ resolved
@@ -1,6 +1,3 @@
-<<<<<<< HEAD
-#![allow(clippy::all, deprecated)]
-=======
 // Copyright 2019-2023 Ferrum Inc.
 // This file is part of Ferrum.
 
@@ -16,8 +13,7 @@
 
 // You should have received a copy of the GNU General Public License
 // along with Ferrum.  If not, see <http://www.gnu.org/licenses/>.
-#![allow(clippy::all)]
->>>>>>> 1dad5b2a
+#![allow(clippy::all, deprecated)]
 use std::path::PathBuf;
 
 /// Sub-commands supported by the collator.
