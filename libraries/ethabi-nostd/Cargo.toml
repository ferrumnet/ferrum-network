--- conflicted
+++ resolved
@@ -16,15 +16,7 @@
 hex = { version = "0.4.3" }
 hex-literal = "0.3.4"
 paste = "1.0.6"
-<<<<<<< HEAD
-
-[dependencies.sp-std]
-default-features = false
-git = 'https://github.com/paritytech/substrate'
-version = '5.0.0'
-=======
 uint = { version = "0.9.3", default-features = false }
->>>>>>> dfb5af88
 
 [features]
 default = ["std"]
