// Copyright 2019-2023 Ferrum Inc.
// This file is part of Ferrum.

// Ferrum is free software: you can redistribute it and/or modify
// it under the terms of the GNU General Public License as published by
// the Free Software Foundation, either version 3 of the License, or
// (at your option) any later version.

// Ferrum is distributed in the hope that it will be useful,
// but WITHOUT ANY WARRANTY; without even the implied warranty of
// MERCHANTABILITY or FITNESS FOR A PARTICULAR PURPOSE.  See the
// GNU General Public License for more details.

// You should have received a copy of the GNU General Public License
// along with Ferrum.  If not, see <http://www.gnu.org/licenses/>.
// This file is based on the following GNU-licensed codebase:

// Copyright 2019-2022 PureStake Inc.
// This file is part of Moonbeam.

// Moonbeam is free software: you can redistribute it and/or modify
// it under the terms of the GNU General Public License as published by
// the Free Software Foundation, either version 3 of the License, or
// (at your option) any later version.

// Moonbeam is distributed in the hope that it will be useful,
// but WITHOUT ANY WARRANTY; without even the implied warranty of
// MERCHANTABILITY or FITNESS FOR A PARTICULAR PURPOSE.  See the
// GNU General Public License for more details.

// You should have received a copy of the GNU General Public License
// along with Moonbeam.  If not, see <http://www.gnu.org/licenses/>.

//! # Ethereum Xcm pallet
//!
//! The Xcm Ethereum pallet is a bridge for Xcm Transact to Ethereum pallet

// Ensure we're `no_std` when compiling for Wasm.
#![cfg_attr(not(feature = "std"), no_std)]
#![allow(clippy::comparison_chain, clippy::large_enum_variant)]

// #[cfg(all(feature = "std", test))]
// mod mock;
// #[cfg(all(feature = "std", test))]
// mod tests;

use ethereum_types::{H160, U256};
use fp_ethereum::{TransactionData, ValidatedTransaction};
use fp_evm::{CheckEvmTransaction, CheckEvmTransactionConfig, InvalidEvmTransactionError};
use frame_support::{
	codec::{Decode, Encode, MaxEncodedLen},
	dispatch::{DispatchResultWithPostInfo, Pays, PostDispatchInfo},
	scale_info::TypeInfo,
	traits::{EnsureOrigin, Get},
	weights::Weight,
};
use frame_system::pallet_prelude::OriginFor;
use pallet_evm::{AddressMapping, GasWeightMapping};
use sp_runtime::{traits::UniqueSaturatedInto, DispatchErrorWithPostInfo, RuntimeDebug};
use sp_std::{marker::PhantomData, prelude::*};

pub use ethereum::{
	AccessListItem, BlockV2 as Block, LegacyTransactionMessage, Log, ReceiptV3 as Receipt,
	TransactionAction, TransactionV2 as Transaction,
};
pub use fp_rpc::TransactionStatus;
pub use xcm_primitives::{EnsureProxy, EthereumXcmTransaction, XcmToEthereum};

#[derive(PartialEq, Eq, Clone, Encode, Decode, RuntimeDebug, TypeInfo, MaxEncodedLen)]
pub enum RawOrigin {
	XcmEthereumTransaction(H160),
}

pub fn ensure_xcm_ethereum_transaction<OuterOrigin>(o: OuterOrigin) -> Result<H160, &'static str>
where
	OuterOrigin: Into<Result<RawOrigin, OuterOrigin>>,
{
	match o.into() {
		Ok(RawOrigin::XcmEthereumTransaction(n)) => Ok(n),
		_ => Err("bad origin: expected to be a xcm Ethereum transaction"),
	}
}

pub struct EnsureXcmEthereumTransaction;
impl<O: Into<Result<RawOrigin, O>> + From<RawOrigin>> EnsureOrigin<O>
	for EnsureXcmEthereumTransaction
{
	type Success = H160;
	fn try_origin(o: O) -> Result<Self::Success, O> {
		o.into().map(|o| match o {
			RawOrigin::XcmEthereumTransaction(id) => id,
		})
	}

	#[cfg(feature = "runtime-benchmarks")]
	fn try_successful_origin() -> Result<O, ()> {
		Ok(O::from(RawOrigin::XcmEthereumTransaction(
			Default::default(),
		)))
	}
}

pub use self::pallet::*;

#[frame_support::pallet(dev_mode)]
pub mod pallet {
	use super::*;
	use frame_support::pallet_prelude::*;

	#[pallet::config]
	pub trait Config: frame_system::Config + pallet_timestamp::Config + pallet_evm::Config {
		/// Invalid transaction error
		type InvalidEvmTransactionError: From<InvalidEvmTransactionError>;
		/// Handler for applying an already validated transaction
		type ValidatedTransaction: ValidatedTransaction;
		/// Origin for xcm transact
		type XcmEthereumOrigin: EnsureOrigin<Self::RuntimeOrigin, Success = H160>;
		/// Maximum Weight reserved for xcm in a block
		type ReservedXcmpWeight: Get<Weight>;
		/// Ensure proxy
		type EnsureProxy: EnsureProxy<Self::AccountId>;
		/// The origin that is allowed to resume or suspend the XCM to Ethereum executions.
		type ControllerOrigin: EnsureOrigin<Self::RuntimeOrigin>;
	}

	#[pallet::pallet]
	#[pallet::without_storage_info]
	pub struct Pallet<T>(PhantomData<T>);

	/// Global nonce used for building Ethereum transaction payload.
	#[pallet::storage]
	#[pallet::getter(fn nonce)]
	pub(crate) type Nonce<T: Config> = StorageValue<_, U256, ValueQuery>;

	/// Whether or not Ethereum-XCM is suspended from executing
	#[pallet::storage]
	#[pallet::getter(fn ethereum_xcm_suspended)]
	pub(super) type EthereumXcmSuspended<T: Config> = StorageValue<_, bool, ValueQuery>;

	#[pallet::origin]
	pub type Origin = RawOrigin;

	#[pallet::error]
	pub enum Error<T> {
		/// Xcm to Ethereum execution is suspended
		EthereumXcmExecutionSuspended,
	}

	#[pallet::call]
	impl<T: Config> Pallet<T>
	where
		OriginFor<T>: Into<Result<RawOrigin, OriginFor<T>>>,
	{
		/// Xcm Transact an Ethereum transaction.
		/// Weight: Gas limit plus the db read involving the suspension check
		#[pallet::weight({
			let without_base_extrinsic_weight = false;
			<T as pallet_evm::Config>::GasWeightMapping::gas_to_weight({
				match xcm_transaction {
					EthereumXcmTransaction::V1(v1_tx) =>  v1_tx.gas_limit.unique_saturated_into(),
					EthereumXcmTransaction::V2(v2_tx) =>  v2_tx.gas_limit.unique_saturated_into()
				}
			}, without_base_extrinsic_weight).saturating_add(T::DbWeight::get().reads(1))
		})]
		pub fn transact(
			origin: OriginFor<T>,
			xcm_transaction: EthereumXcmTransaction,
		) -> DispatchResultWithPostInfo {
			let source = T::XcmEthereumOrigin::ensure_origin(origin)?;
			ensure!(
				!EthereumXcmSuspended::<T>::get(),
				DispatchErrorWithPostInfo {
					error: Error::<T>::EthereumXcmExecutionSuspended.into(),
					post_info: PostDispatchInfo {
						actual_weight: Some(T::DbWeight::get().reads(1)),
						pays_fee: Pays::Yes
					}
				}
			);
			Self::validate_and_apply(source, xcm_transaction)
		}

		/// Xcm Transact an Ethereum transaction through proxy.
		/// Weight: Gas limit plus the db reads involving the suspension and proxy checks
		#[pallet::weight({
			let without_base_extrinsic_weight = false;
			<T as pallet_evm::Config>::GasWeightMapping::gas_to_weight({
				match xcm_transaction {
					EthereumXcmTransaction::V1(v1_tx) =>  v1_tx.gas_limit.unique_saturated_into(),
					EthereumXcmTransaction::V2(v2_tx) =>  v2_tx.gas_limit.unique_saturated_into()
				}
			}, without_base_extrinsic_weight).saturating_add(T::DbWeight::get().reads(2))
		})]
<<<<<<< HEAD
		pub fn transact_through_proxy(
			origin: OriginFor<T>,
			transact_as: H160,
			xcm_transaction: EthereumXcmTransaction,
		) -> DispatchResultWithPostInfo {
			let source = T::XcmEthereumOrigin::ensure_origin(origin)?;
			ensure!(
				!EthereumXcmSuspended::<T>::get(),
				DispatchErrorWithPostInfo {
					error: Error::<T>::EthereumXcmExecutionSuspended.into(),
					post_info: PostDispatchInfo {
						actual_weight: Some(T::DbWeight::get().reads(1)),
						pays_fee: Pays::Yes
					}
				}
			);
			let _ = T::EnsureProxy::ensure_ok(
				T::AddressMapping::into_account_id(transact_as),
				T::AddressMapping::into_account_id(source),
			)
			.map_err(|e| sp_runtime::DispatchErrorWithPostInfo {
				post_info: PostDispatchInfo {
					actual_weight: Some(T::DbWeight::get().reads(2)),
					pays_fee: Pays::Yes,
				},
				error: sp_runtime::DispatchError::Other(e),
			})?;

			Self::validate_and_apply(transact_as, xcm_transaction)
		}

		/// Suspends all Ethereum executions from XCM.
		///
		/// - `origin`: Must pass `ControllerOrigin`.
		#[pallet::weight((T::DbWeight::get().writes(1), DispatchClass::Operational,))]
		pub fn suspend_ethereum_xcm_execution(origin: OriginFor<T>) -> DispatchResult {
			T::ControllerOrigin::ensure_origin(origin)?;

			EthereumXcmSuspended::<T>::put(true);

			Ok(())
		}

		/// Resumes all Ethereum executions from XCM.
		///
		/// - `origin`: Must pass `ControllerOrigin`.
		#[pallet::weight((T::DbWeight::get().writes(1), DispatchClass::Operational,))]
		pub fn resume_ethereum_xcm_execution(origin: OriginFor<T>) -> DispatchResult {
			T::ControllerOrigin::ensure_origin(origin)?;

			EthereumXcmSuspended::<T>::put(false);

			Ok(())
		}
	}
=======
        pub fn transact_through_proxy(
            origin: OriginFor<T>,
            transact_as: H160,
            xcm_transaction: EthereumXcmTransaction,
        ) -> DispatchResultWithPostInfo {
            let source = T::XcmEthereumOrigin::ensure_origin(origin)?;
            ensure!(
                !EthereumXcmSuspended::<T>::get(),
                DispatchErrorWithPostInfo {
                    error: Error::<T>::EthereumXcmExecutionSuspended.into(),
                    post_info: PostDispatchInfo {
                        actual_weight: Some(T::DbWeight::get().reads(1)),
                        pays_fee: Pays::Yes
                    }
                }
            );
            T::EnsureProxy::ensure_ok(
                T::AddressMapping::into_account_id(transact_as),
                T::AddressMapping::into_account_id(source),
            )
            .map_err(|e| sp_runtime::DispatchErrorWithPostInfo {
                post_info: PostDispatchInfo {
                    actual_weight: Some(T::DbWeight::get().reads(2)),
                    pays_fee: Pays::Yes,
                },
                error: sp_runtime::DispatchError::Other(e),
            })?;

            Self::validate_and_apply(transact_as, xcm_transaction)
        }

        /// Suspends all Ethereum executions from XCM.
        ///
        /// - `origin`: Must pass `ControllerOrigin`.
        #[pallet::weight((T::DbWeight::get().writes(1), DispatchClass::Operational,))]
        pub fn suspend_ethereum_xcm_execution(origin: OriginFor<T>) -> DispatchResult {
            T::ControllerOrigin::ensure_origin(origin)?;

            EthereumXcmSuspended::<T>::put(true);

            Ok(())
        }

        /// Resumes all Ethereum executions from XCM.
        ///
        /// - `origin`: Must pass `ControllerOrigin`.
        #[pallet::weight((T::DbWeight::get().writes(1), DispatchClass::Operational,))]
        pub fn resume_ethereum_xcm_execution(origin: OriginFor<T>) -> DispatchResult {
            T::ControllerOrigin::ensure_origin(origin)?;

            EthereumXcmSuspended::<T>::put(false);

            Ok(())
        }
    }
>>>>>>> 5348cead
}

impl<T: Config> Pallet<T> {
	fn validate_and_apply(
		source: H160,
		xcm_transaction: EthereumXcmTransaction,
	) -> DispatchResultWithPostInfo {
		// The lack of a real signature where different callers with the
		// same nonce are providing identical transaction payloads results in a collision and
		// the same ethereum tx hash.
		// We use a global nonce instead the user nonce for all Xcm->Ethereum transactions to avoid
		// this.
		let current_nonce = Self::nonce();
		let error_weight = T::DbWeight::get().reads(1);

		let transaction: Option<Transaction> =
			xcm_transaction.into_transaction_v2(current_nonce, T::ChainId::get());
		if let Some(transaction) = transaction {
			let transaction_data: TransactionData = (&transaction).into();

			let _ = CheckEvmTransaction::<T::InvalidEvmTransactionError>::new(
				CheckEvmTransactionConfig {
					evm_config: T::config(),
					block_gas_limit: U256::from(
						<T as pallet_evm::Config>::GasWeightMapping::weight_to_gas(
							T::ReservedXcmpWeight::get(),
						),
					),
					base_fee: U256::zero(),
					chain_id: 0u64,
					is_transactional: true,
				},
				transaction_data.into(),
			)
			// We only validate the gas limit against the evm transaction cost.
			// No need to validate fee payment, as it is handled by the xcm executor.
			.validate_common()
			.map_err(|_| sp_runtime::DispatchErrorWithPostInfo {
				post_info: PostDispatchInfo {
					actual_weight: Some(error_weight),
					pays_fee: Pays::Yes,
				},
				error: sp_runtime::DispatchError::Other("Failed to validate ethereum transaction"),
			})?;

			// Once we know a new transaction hash exists - the user can afford storing the
			// transaction on chain - we increase the global nonce.
			<Nonce<T>>::put(current_nonce.saturating_add(U256::one()));

			T::ValidatedTransaction::apply(source, transaction)
		} else {
			Err(sp_runtime::DispatchErrorWithPostInfo {
				post_info: PostDispatchInfo {
					actual_weight: Some(error_weight),
					pays_fee: Pays::Yes,
				},
				error: sp_runtime::DispatchError::Other("Cannot convert xcm payload to known type"),
			})
		}
	}
}<|MERGE_RESOLUTION|>--- conflicted
+++ resolved
@@ -191,7 +191,6 @@
 				}
 			}, without_base_extrinsic_weight).saturating_add(T::DbWeight::get().reads(2))
 		})]
-<<<<<<< HEAD
 		pub fn transact_through_proxy(
 			origin: OriginFor<T>,
 			transact_as: H160,
@@ -247,63 +246,6 @@
 			Ok(())
 		}
 	}
-=======
-        pub fn transact_through_proxy(
-            origin: OriginFor<T>,
-            transact_as: H160,
-            xcm_transaction: EthereumXcmTransaction,
-        ) -> DispatchResultWithPostInfo {
-            let source = T::XcmEthereumOrigin::ensure_origin(origin)?;
-            ensure!(
-                !EthereumXcmSuspended::<T>::get(),
-                DispatchErrorWithPostInfo {
-                    error: Error::<T>::EthereumXcmExecutionSuspended.into(),
-                    post_info: PostDispatchInfo {
-                        actual_weight: Some(T::DbWeight::get().reads(1)),
-                        pays_fee: Pays::Yes
-                    }
-                }
-            );
-            T::EnsureProxy::ensure_ok(
-                T::AddressMapping::into_account_id(transact_as),
-                T::AddressMapping::into_account_id(source),
-            )
-            .map_err(|e| sp_runtime::DispatchErrorWithPostInfo {
-                post_info: PostDispatchInfo {
-                    actual_weight: Some(T::DbWeight::get().reads(2)),
-                    pays_fee: Pays::Yes,
-                },
-                error: sp_runtime::DispatchError::Other(e),
-            })?;
-
-            Self::validate_and_apply(transact_as, xcm_transaction)
-        }
-
-        /// Suspends all Ethereum executions from XCM.
-        ///
-        /// - `origin`: Must pass `ControllerOrigin`.
-        #[pallet::weight((T::DbWeight::get().writes(1), DispatchClass::Operational,))]
-        pub fn suspend_ethereum_xcm_execution(origin: OriginFor<T>) -> DispatchResult {
-            T::ControllerOrigin::ensure_origin(origin)?;
-
-            EthereumXcmSuspended::<T>::put(true);
-
-            Ok(())
-        }
-
-        /// Resumes all Ethereum executions from XCM.
-        ///
-        /// - `origin`: Must pass `ControllerOrigin`.
-        #[pallet::weight((T::DbWeight::get().writes(1), DispatchClass::Operational,))]
-        pub fn resume_ethereum_xcm_execution(origin: OriginFor<T>) -> DispatchResult {
-            T::ControllerOrigin::ensure_origin(origin)?;
-
-            EthereumXcmSuspended::<T>::put(false);
-
-            Ok(())
-        }
-    }
->>>>>>> 5348cead
 }
 
 impl<T: Config> Pallet<T> {
